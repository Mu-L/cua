--- conflicted
+++ resolved
@@ -121,25 +121,16 @@
         assert self._last_screenshot_size is not None, "Failed to get screenshot size"
 
         return self._last_screenshot_size
-<<<<<<< HEAD
-    
+
     async def screenshot(self, text: Optional[str] = None) -> str:
         """Take a screenshot and return as base64 string.
         
         Args:
             text: Optional descriptive text (for compatibility with GPT-4o models, ignored)
         """
-        result = await self._call_function(self.functions['screenshot'])
-        b64_str = self._to_b64_str(result) # type: ignore
-        
-=======
-
-    async def screenshot(self) -> str:
-        """Take a screenshot and return as base64 string."""
         result = await self._call_function(self.functions["screenshot"])
         b64_str = self._to_b64_str(result)  # type: ignore
 
->>>>>>> 8ef5b22d
         # Try to extract dimensions for fallback use
         try:
             if isinstance(result, Image.Image):
